--- conflicted
+++ resolved
@@ -136,18 +136,7 @@
       file.seek((long)0x0C);
     maxnr = Filereader.readInt(file);
     startindex = Filereader.readInt(file);
-<<<<<<< HEAD
-    /*
-     * This is a temporary and extremely hacky solution; a better
-     * solution would be to have a proper ID for BGEE and go by
-     * that (but I am too lazy to do that now). The issue is that
-     * BGEE uses UTF8 while the original editions use the
-     * windows-12** series.
-     */
-    if (new FileCI(infinity.resource.ResourceFactory.getRootDir(), "/lang/en_us/dialog.tlk").exists()) {
-=======
     if (ResourceFactory.getGameID() == ResourceFactory.ID_BGEE) {
->>>>>>> f679470e
       usedCharset = utf8Charset;
     }
   }

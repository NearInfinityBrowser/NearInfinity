--- conflicted
+++ resolved
@@ -139,13 +139,8 @@
   public void actionPerformed(ActionEvent event)
   {
     if (event.getSource() == bExport) {
-<<<<<<< HEAD
-      selectedTypes = listTypes.getSelectedValues();
+      selectedTypes = listTypes.getSelectedValuesList();
       outputDir = new File(tfDirectory.getText()); //File is used intentionally
-=======
-      selectedTypes = listTypes.getSelectedValuesList();
-      outputDir = new File(tfDirectory.getText());
->>>>>>> 23e2318c
       outputDir.mkdirs();
       setVisible(false);
       new Thread(this).start();

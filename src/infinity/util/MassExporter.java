--- conflicted
+++ resolved
@@ -137,11 +137,7 @@
   {
     if (event.getSource() == bExport) {
       selectedTypes = listTypes.getSelectedValues();
-<<<<<<< HEAD
       outputDir = new File(tfDirectory.getText()); //File is used intentionally
-=======
-      outputDir = new FileCI(tfDirectory.getText());
->>>>>>> b0f6a33d
       outputDir.mkdirs();
       setVisible(false);
       new Thread(this).start();
@@ -319,11 +315,8 @@
         }
         if (size >= 0) {
           BufferedOutputStream bos = new BufferedOutputStream(new FileOutputStreamCI(output));
-<<<<<<< HEAD
-=======
           if (tileheader != null)
             bos.write(tileheader);
->>>>>>> b0f6a33d
           while (size > 0) {
             int bytesRead = is.read(buffer, 0, Math.min(size, buffer.length));
             bos.write(buffer, 0, bytesRead);

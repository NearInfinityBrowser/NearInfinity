--- conflicted
+++ resolved
@@ -63,12 +63,7 @@
     getRootPane().setDefaultButton(bExport);
     bExport.setMnemonic('e');
     bCancel.setMnemonic('d');
-<<<<<<< HEAD
-    if (new FileCI(ResourceFactory.getRootDir(), "acm2wav.exe").exists() ||
-        new FileCI("acm2wav.exe").exists())
-=======
     if (SoundUtilities.converterExists())
->>>>>>> 50b69a06
       ;
     else {
       cbConvertWAV.setSelected(false);
@@ -140,12 +135,8 @@
   {
     if (event.getSource() == bExport) {
       selectedTypes = listTypes.getSelectedValues();
-<<<<<<< HEAD
       outputDir = new FileCI(tfDirectory.getText());
-=======
-      outputDir = new File(tfDirectory.getText());
       outputDir.mkdirs();
->>>>>>> 50b69a06
       setVisible(false);
       new Thread(this).start();
     }
@@ -276,14 +267,7 @@
           BufferedOutputStream bos = new BufferedOutputStream(new FileOutputStreamCI(acmfile));
           bos.write(data, 28, data.length - 28);
           bos.close();
-<<<<<<< HEAD
-          File acm2wav = new FileCI(ResourceFactory.getRootDir(), "acm2wav.exe");
-          if (!acm2wav.exists())
-            acm2wav = new FileCI("acm2wav.exe");
-          if (!acm2wav.exists())
-=======
           if (!SoundUtilities.converterExists())
->>>>>>> 50b69a06
             return;
           else
             SoundUtilities.convert(acmfile, channels == 1);

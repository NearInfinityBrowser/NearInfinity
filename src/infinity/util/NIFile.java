package infinity.util;

import infinity.util.FileCI;

import java.io.File;
import java.net.URI;

/**
 * @author argent77
 * @since 2013-08-22
 */
public class NIFile
{
  public static File getFile(String pathname)
  {
    return new FileCI(pathname);
  }

  public static File getFile(URI uri)
  {
    return new File(uri);
  }

  public static File getFile(String parent, String child)
  {
    return new FileCI(parent, child);
  }

  public static File getFile(File parent, String child)
  {
    return new FileCI(parent, child);
  }

  /**
   * Returns an abstract pathname from the first existing full pathname consisting of an entry from parentList and
   * child. If no existing pathname can been found, then the last parentList entry will be used to create an abstract
   * pathname.
   * @param parentList List of potential pathnames to use.
   * @param child The child pathname string.
   * @return An abstract pathname representation.
   * @throws NullPointerException if parentList or the resulting pathname are empty
   */
  public static File getFile(String[] parentList, String child)
  {
    File file = null;
    if (parentList != null) {
      for (final String parent: parentList) {
        File tmp = new FileCI(parent, child);
        if (tmp.exists()) {
          file = tmp;
          break;
        }
      }
    }
    if (file == null) {
      if (parentList != null && parentList.length > 0) {
<<<<<<< HEAD
        file = new FileCI(parentList[0], child);
=======
        file = new File(parentList[parentList.length - 1], child);
>>>>>>> fa125d40
      } else
        throw new NullPointerException("Empty parent list");
    }
    return file;
  }

  /**
   * Creates an abstract pathname from the first existing full pathname consisting of an entry from parentList and
   * child. If no existing pathname can been found, then the last parentList entry will be used to create an abstract
   * pathname.
   * @param parentList List of potential abstract pathnames to use.
   * @param child The child pathname string.
   * @return An abstract pathname representation.
   * @throws NullPointerException if parentList or the resulting pathname are empty
   */
  public static File getFile(File[] parentList, String child)
  {
    File file = null;
    if (parentList != null) {
      for (final File f: parentList) {
        File tmp = new FileCI(f, child);
        if (tmp.exists()) {
          file = tmp;
          break;
        }
      }
    }
    if (file == null) {
      if (parentList != null && parentList.length > 0) {
<<<<<<< HEAD
        file = new FileCI(parentList[0], child);
=======
        file = new File(parentList[parentList.length - 1], child);
>>>>>>> fa125d40
      } else
        throw new NullPointerException("Empty parent list");
    }
    return file;
  }
}<|MERGE_RESOLUTION|>--- conflicted
+++ resolved
@@ -54,11 +54,7 @@
     }
     if (file == null) {
       if (parentList != null && parentList.length > 0) {
-<<<<<<< HEAD
-        file = new FileCI(parentList[0], child);
-=======
-        file = new File(parentList[parentList.length - 1], child);
->>>>>>> fa125d40
+        file = new FileCI(parentList[parentList.length - 1], child);
       } else
         throw new NullPointerException("Empty parent list");
     }
@@ -88,11 +84,7 @@
     }
     if (file == null) {
       if (parentList != null && parentList.length > 0) {
-<<<<<<< HEAD
-        file = new FileCI(parentList[0], child);
-=======
-        file = new File(parentList[parentList.length - 1], child);
->>>>>>> fa125d40
+        file = new FileCI(parentList[parentList.length - 1], child);
       } else
         throw new NullPointerException("Empty parent list");
     }

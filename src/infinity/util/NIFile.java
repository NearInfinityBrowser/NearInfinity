--- conflicted
+++ resolved
@@ -43,21 +43,9 @@
   public static File getFile(String[] parentList, String child)
   {
     File file = null;
-<<<<<<< HEAD
-    for (final String parent: parentList) {
-      File tmp = new FileCI(parent, child);
-      if (tmp.exists()) {
-        file = tmp;
-        break;
-      }
-    }
-    if (file == null) {
-      if (parentList.length > 0) {
-        file = new FileCI(parentList[0], child);
-=======
     if (parentList != null) {
       for (final String parent: parentList) {
-        File tmp = new File(parent, child);
+        File tmp = new FileCI(parent, child);
         if (tmp.exists()) {
           file = tmp;
           break;
@@ -66,8 +54,7 @@
     }
     if (file == null) {
       if (parentList != null && parentList.length > 0) {
-        file = new File(parentList[0], child);
->>>>>>> 17e57c73
+        file = new FileCI(parentList[0], child);
       } else
         throw new NullPointerException("Empty parent list");
     }
@@ -86,21 +73,9 @@
   public static File getFile(File[] parentList, String child)
   {
     File file = null;
-<<<<<<< HEAD
-    for (final File f: parentList) {
-      File tmp = new FileCI(f, child);
-      if (tmp.exists()) {
-        file = tmp;
-        break;
-      }
-    }
-    if (file == null) {
-      if (parentList.length > 0) {
-        file = new FileCI(parentList[0], child);
-=======
     if (parentList != null) {
       for (final File f: parentList) {
-        File tmp = new File(f, child);
+        File tmp = new FileCI(f, child);
         if (tmp.exists()) {
           file = tmp;
           break;
@@ -109,8 +84,7 @@
     }
     if (file == null) {
       if (parentList != null && parentList.length > 0) {
-        file = new File(parentList[0], child);
->>>>>>> 17e57c73
+        file = new FileCI(parentList[0], child);
       } else
         throw new NullPointerException("Empty parent list");
     }

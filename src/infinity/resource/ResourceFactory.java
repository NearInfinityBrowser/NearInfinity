--- conflicted
+++ resolved
@@ -347,13 +347,8 @@
   {
     if (gameID == ID_BGEE || gameID == ID_BG2EE) {
       final String BGEE_DOC_ROOT = FileSystemView.getFileSystemView().getDefaultDirectory().toString();
-<<<<<<< HEAD
-      final String BGEE_DIR = "Baldur's Gate - Enhanced Edition";
-      File userDir = new FileCI(BGEE_DOC_ROOT, BGEE_DIR);
-=======
       final String BGEE_DIR = games[gameID].name;   //"Baldur's Gate - Enhanced Edition";
       File userDir = new File(BGEE_DOC_ROOT, BGEE_DIR);
->>>>>>> adc5ddb7
       if (!userDir.exists()) {
         return userDir;
       } else {
@@ -433,13 +428,9 @@
     else if (new FileCI(rootDir, "movies/graphsim.mov").exists() || // Mac BG1 detection hack
              (new FileCI(rootDir, "baldur.exe").exists() && new FileCI(rootDir, "Config.exe").exists()))
       currentGame = ID_BG1;
-<<<<<<< HEAD
-    else if (new FileCI(rootDir, "movies/DEATHAND.wbm").exists())
-=======
-    else if (new File(rootDir, "movies/bgenter.wbm").exists())
->>>>>>> adc5ddb7
+    else if (new FileCI(rootDir, "movies/bgenter.wbm").exists())
       currentGame = ID_BGEE;
-    else if (new File(rootDir, "movies/pocketzz.wbm").exists())
+    else if (new FileCI(rootDir, "movies/pocketzz.wbm").exists())
       currentGame = ID_BG2EE;
 
     // Considering three different sources of resource files

--- conflicted
+++ resolved
@@ -385,13 +385,7 @@
     else if (new FileCI(rootDir, "movies/graphsim.mov").exists() || // Mac BG1 detection hack
              (new FileCI(rootDir, "baldur.exe").exists() && new FileCI(rootDir, "Config.exe").exists()))
       currentGame = ID_BG1;
-<<<<<<< HEAD
-    else if (new FileCI(rootDir, "baldur.exe").exists() && new FileCI(rootDir, "chitin.ini").exists())
-      currentGame = ID_DEMO;
     else if (new FileCI(rootDir, "movies/DEATHAND.wbm").exists())
-=======
-    else if (new File(rootDir, "movies/DEATHAND.wbm").exists())
->>>>>>> 50f04b93
       currentGame = ID_BGEE;
 
     // Considering three different sources of resource files

--- conflicted
+++ resolved
@@ -111,13 +111,8 @@
     if (!ignoreoverride) {
       File override = new FileCI(ResourceFactory.getRootDir(),
                                ResourceFactory.OVERRIDEFOLDER + File.separatorChar + resourceName);
-<<<<<<< HEAD
-      if (override.exists()) {
+      if (override.exists() && !override.isDirectory()) {
         InputStream is = new BufferedInputStream(new FileInputStreamCI(override));
-=======
-      if (override.exists() && !override.isDirectory()) {
-        InputStream is = new BufferedInputStream(new FileInputStream(override));
->>>>>>> 00ff4885
         byte buffer[] = Filereader.readBytes(is, (int)override.length());
         is.close();
         return buffer;
@@ -134,13 +129,8 @@
     if (!ignoreoverride) {
       File override = new FileCI(ResourceFactory.getRootDir(),
                                ResourceFactory.OVERRIDEFOLDER + File.separatorChar + resourceName);
-<<<<<<< HEAD
-      if (override.exists()) {
+      if (override.exists() && !override.isDirectory()) {
         return new BufferedInputStream(new FileInputStreamCI(override));
-=======
-      if (override.exists() && !override.isDirectory()) {
-        return new BufferedInputStream(new FileInputStream(override));
->>>>>>> 00ff4885
       }
     }
     BIFFArchive biff = ResourceFactory.getKeyfile().getBIFFFile(getBIFFEntry());
@@ -184,17 +174,11 @@
 
   public boolean hasOverride()
   {
-<<<<<<< HEAD
-    if (!BrowserMenuBar.getInstance().cacheOverride())
-      hasOverride = new FileCI(ResourceFactory.getRootDir(),
-                             ResourceFactory.OVERRIDEFOLDER + File.separatorChar + resourceName).exists();
-=======
     if (!BrowserMenuBar.getInstance().cacheOverride()) {
-      File override = new File(ResourceFactory.getRootDir(),
+      File override = new FileCI(ResourceFactory.getRootDir(),
                                ResourceFactory.OVERRIDEFOLDER + File.separatorChar + resourceName);
       hasOverride = override.exists() && !override.isDirectory();
     }
->>>>>>> 00ff4885
     return hasOverride;
   }
 

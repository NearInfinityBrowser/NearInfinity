--- conflicted
+++ resolved
@@ -64,11 +64,7 @@
 
   public void deleteOverride()
   {
-<<<<<<< HEAD
-    File override = new FileCI(ResourceFactory.getRootDir(),
-=======
     File override = NIFile.getFile(ResourceFactory.getRootDirs(),
->>>>>>> 23e2318c
                              ResourceFactory.OVERRIDEFOLDER + File.separatorChar + resourceName);
     if (override != null && override.exists() && !override.isDirectory())
       override.delete();
@@ -78,11 +74,7 @@
   public File getActualFile(boolean ignoreoverride)
   {
     if (!ignoreoverride) {
-<<<<<<< HEAD
-      File override = new FileCI(ResourceFactory.getRootDir(),
-=======
       File override = NIFile.getFile(ResourceFactory.getRootDirs(),
->>>>>>> 23e2318c
                                ResourceFactory.OVERRIDEFOLDER + File.separatorChar + resourceName);
       if (override.exists() && !override.isDirectory())
         return override;
@@ -117,11 +109,7 @@
   public byte[] getResourceData(boolean ignoreoverride) throws Exception
   {
     if (!ignoreoverride) {
-<<<<<<< HEAD
-      File override = new FileCI(ResourceFactory.getRootDir(),
-=======
       File override = NIFile.getFile(ResourceFactory.getRootDirs(),
->>>>>>> 23e2318c
                                ResourceFactory.OVERRIDEFOLDER + File.separatorChar + resourceName);
       if (override.exists() && !override.isDirectory()) {
         InputStream is = new BufferedInputStream(new FileInputStreamCI(override));
@@ -139,11 +127,7 @@
   public InputStream getResourceDataAsStream(boolean ignoreoverride) throws Exception
   {
     if (!ignoreoverride) {
-<<<<<<< HEAD
-      File override = new FileCI(ResourceFactory.getRootDir(),
-=======
       File override = NIFile.getFile(ResourceFactory.getRootDirs(),
->>>>>>> 23e2318c
                                ResourceFactory.OVERRIDEFOLDER + File.separatorChar + resourceName);
       if (override.exists() && !override.isDirectory()) {
         return new BufferedInputStream(new FileInputStreamCI(override));
@@ -158,11 +142,7 @@
   public int[] getResourceInfo(boolean ignoreoverride) throws IOException
   {
     if (!ignoreoverride) {
-<<<<<<< HEAD
-      File override = new FileCI(ResourceFactory.getRootDir(),
-=======
       File override = NIFile.getFile(ResourceFactory.getRootDirs(),
->>>>>>> 23e2318c
                                ResourceFactory.OVERRIDEFOLDER + File.separatorChar + resourceName);
       if (override.exists() && !override.isDirectory())
         return getLocalFileInfo(override);
@@ -195,11 +175,7 @@
   public boolean hasOverride()
   {
     if (!BrowserMenuBar.getInstance().cacheOverride()) {
-<<<<<<< HEAD
-      File override = new FileCI(ResourceFactory.getRootDir(),
-=======
       File override = NIFile.getFile(ResourceFactory.getRootDirs(),
->>>>>>> 23e2318c
                                ResourceFactory.OVERRIDEFOLDER + File.separatorChar + resourceName);
       hasOverride = override.exists() && !override.isDirectory();
     }

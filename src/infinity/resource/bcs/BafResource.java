--- conflicted
+++ resolved
@@ -8,12 +8,9 @@
 import infinity.resource.Closeable;
 import infinity.resource.key.ResourceEntry;
 import infinity.resource.key.BIFFResourceEntry;
-<<<<<<< HEAD
-=======
 import infinity.util.Decryptor;
 import infinity.util.Filewriter;
 import infinity.util.NIFile;
->>>>>>> 23e2318c
 import infinity.gui.*;
 import infinity.icon.Icons;
 import infinity.search.TextResourceSearcher;
@@ -187,11 +184,7 @@
       File output;
       if (entry instanceof BIFFResourceEntry)
         output =
-<<<<<<< HEAD
-        new FileCI(ResourceFactory.getRootDir(),
-=======
         NIFile.getFile(ResourceFactory.getRootDirs(),
->>>>>>> 23e2318c
                  ResourceFactory.OVERRIDEFOLDER + File.separatorChar + entry.toString());
       else
         output = entry.getActualFile();

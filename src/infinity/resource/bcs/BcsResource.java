--- conflicted
+++ resolved
@@ -12,13 +12,12 @@
 import infinity.resource.key.ResourceEntry;
 import infinity.search.ScriptReferenceSearcher;
 import infinity.search.TextResourceSearcher;
-<<<<<<< HEAD
-import infinity.util.*;
-=======
 import infinity.util.Decryptor;
 import infinity.util.Filewriter;
 import infinity.util.NIFile;
->>>>>>> 23e2318c
+import infinity.util.FileCI;
+import infinity.util.FileWriterCI;
+import infinity.util.FileOutputStreamCI;
 
 import javax.swing.*;
 import javax.swing.event.*;
@@ -216,11 +215,7 @@
       File output;
       if (entry instanceof BIFFResourceEntry)
         output =
-<<<<<<< HEAD
-        new FileCI(ResourceFactory.getRootDir(),
-=======
         NIFile.getFile(ResourceFactory.getRootDirs(),
->>>>>>> 23e2318c
                  ResourceFactory.OVERRIDEFOLDER + File.separatorChar + entry.toString());
       else
         output = entry.getActualFile();

--- conflicted
+++ resolved
@@ -12,12 +12,8 @@
 import infinity.resource.key.BIFFResourceEntry;
 import infinity.resource.key.ResourceEntry;
 import infinity.search.TextResourceSearcher;
-<<<<<<< HEAD
-import infinity.util.*;
-=======
 import infinity.util.Filewriter;
 import infinity.util.NIFile;
->>>>>>> 23e2318c
 
 import javax.swing.*;
 import javax.swing.event.*;
@@ -74,11 +70,7 @@
       File output;
       if (entry instanceof BIFFResourceEntry)
         output =
-<<<<<<< HEAD
-        new FileCI(ResourceFactory.getRootDir(),
-=======
             NIFile.getFile(ResourceFactory.getRootDirs(),
->>>>>>> 23e2318c
                  ResourceFactory.OVERRIDEFOLDER + File.separatorChar + entry.toString());
       else
         output = entry.getActualFile();
